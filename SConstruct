--- conflicted
+++ resolved
@@ -70,11 +70,7 @@
 # Set up model version marker.
 
 rev = ARGUMENTS['rev'] if 'rev' in ARGUMENTS else 'UNKNOWN'
-<<<<<<< HEAD
-defs.append(f90['define'] + 'REV=' + rev)
-=======
 defs = [f90['define'] + "REV=" + rev]
->>>>>>> 7d44acb3
 
 
 # Set up SCons environment: Fortran compiler definitions taken from
