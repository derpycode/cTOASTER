import os, sys, glob, shutil
import subprocess as sp
import json
import tempfile
import platform as plat
import utils as U


# Data and test GitHub repositories.

datarepo = 'https://github.com/derpycode/ctoaster.cupcake-data'
testrepo = 'https://github.com/derpycode/ctoaster.cupcake-test'


# Input helpers.

def ask(prompt, default, options=None):
    # Ensure default is a string, assuming UTF-8 encoding; adjust encoding as necessary.
    if isinstance(default, bytes):
        default = default.decode('utf-8')
    while True:
        res = input(f'{prompt} [{default}]: ') or default
        if not options or res in options:
            return res
        else:
            print('Input must be one of:', ' '.join(options))

def yesno(prompt, default):
    opts = 'Yn' if default else 'yN'
    return input(f'{prompt} [{opts}]: ') or default

# Get options from user.

versions = U.available_versions()
default_version = versions[-1]
config = U.read_ctoaster_config()
if config:
    print('Already set up...')
else:
    root = ask('Root directory', os.path.expanduser('~/ctoaster.cupcake'))
    base = os.path.abspath(os.path.join(root, os.pardir))
    data = ask('Data directory', os.path.join(base, 'ctoaster.cupcake-data'))
    test = ask('Test directory', os.path.join(base, 'ctoaster.cupcake-test'))
    jobs = ask('Jobs directory', os.path.join(base, 'ctoaster.cupcake-jobs'))
    vers = ask('Default version', default_version, str(versions))
    with open(U.ctoaster_cfgfile, 'w') as fp:
        print(f'ctoaster_root: {root}', file=fp)
        print(f'ctoaster_data: {data}', file=fp)
        print(f'ctoaster_test: {test}', file=fp)
        print(f'ctoaster_jobs: {jobs}', file=fp)
        print(f'ctoaster_version: {vers}', file=fp)

    try:
        if not os.path.exists(jobs): os.mkdir(jobs)
    except IOError:
        print('Could not create jobs directory!')


# Download data and test repositories if required.

download_data = False
download_test = False
if not os.path.exists(data):
    download_data = yesno('Data directory does not exist. Download?', True)
if not os.path.exists(test):
    download_test = yesno('Test directory does not exist. Download?', True)

if download_data:
    print('Downloading ctoaster.cupcake-data repository...')
    result = sp.run(['git', 'clone', datarepo, data], check=False)
    if result.returncode != 0:
        print('FAILED TO CLONE ctoaster.cupcake-data REPOSITORY!')
if download_test:
    print('Downloading ctoaster.cupcake-test repository...')
    result = sp.run(['git', 'clone', testrepo, test], check=False)
    if result.returncode != 0:
        print('FAILED TO CLONE ctoaster.cupcake-test REPOSITORY!')


# Test setup.

def setup_error(msg):
    print('\n' + 79 * '*' + '\n\n' + f'   {msg}\n')
    print('    IN THIS SITUATION, cTOASTER IS UNLIKELY TO WORK!')
    print('    CONTACT: andy@seao2.org\n')
    print(79 * '*')
    sys.exit(1)


# Test build platform discovery.

print('\nChecking build platform...')
if not U.read_ctoaster_config():
    sys.exit('Internal error: cTOASTER set up failed!')

platform = U.discover_platform()
if platform in ['LINUX', 'WINDOWS']:
    print(f'  Using default {platform.capitalize()} platform')
else:
    print(f'  Using platform "{platform}"')
try:
    exec(open(os.path.join(U.ctoaster_root, 'platforms', platform)).read())
except Exception as e:
<<<<<<< HEAD
    setup_error('PLATFORM SETUP FAILED!' + str(e))

print('    Fortran compiler:      ' + f90['compiler'])
print('    NetCDF base directory: ' + " ".join(netcdf['base']))
=======
    setup_error(f'PLATFORM SETUP FAILED!{e}')

print(f'    Fortran compiler:      {f90["compiler"]}')
print(f'    NetCDF base directory: {" ".join(netcdf["base"])}')
>>>>>>> 9ce958af

## Test Git version.
#
#if platform == 'LINUX':
#    print('\nTesting Git version...')
#
#    gitversion = sp.check_output(['git', '--version']).strip().split()[2]
#    gitversion = map(int, gitversion.split('.'))
#    if gitversion[0] < 2 or gitversion[1] < 3:
#        setup_error('GIT VERSION IS TOO OLD!')
#    else:
#        print('  Git version OK')

# Test Python setup.

print('\nTesting Python setup...')

# Make temporary directory.

tmpdir = tempfile.mkdtemp(dir=os.curdir)
import atexit
def remove_tmpdir():
    shutil.rmtree(tmpdir, ignore_errors=True)
atexit.register(remove_tmpdir)

# Write test Python script and helper shell script.

with open(os.path.join(tmpdir, 'pytest.py'), 'w') as pyfp:
    print("""
import os, os.path, sys, shutil, argparse, glob
import subprocess as sp
import platform as plat
try:
    import queue as qu
    import threading as thr
    import tkinter as tk
    from tkinter import font as tkFont
    from tkinter import messagebox as tkMessageBox
    from tkinter import ttk
    gui_available = True
except ImportError:
    gui_available = False

if gui_available:
    print("gui")
else:
    print("no-gui")
""", file=pyfp)

# Run test Python script: either fails completely (bad) or prints
# "gui" or "no-gui".

try:
    completed_process = sp.run([sys.executable, os.path.join(tmpdir, 'pytest.py')],
                               stdout=sp.PIPE,
                               stderr=sp.PIPE,
                               check=True,
                               encoding='utf-8')
    pyres = completed_process.stdout
    print('  Python install OK')
    if pyres.strip() == 'gui':
        print('  Python GUI available')
    else:
        print('  Python GUI not available')
except:
    setup_error('BAD PYTHON INSTALLATION!')


# Basic Fortran setup.

print('\nTesting Fortran setup...')

# Write basic test Fortran file.

with open(os.path.join(tmpdir, 'f90test.f90'), 'w') as f90fp:
    print("""
PROGRAM f90test
  IMPLICIT NONE
    PRINT *, 'OK'
END PROGRAM f90test
""", file=f90fp)

# Write test SCons file.

with open(os.path.join(tmpdir, 'SConstruct'), 'w') as sconsfp:
    sconsfp.write("""
import os
""")
    sconsfp.write(f'f90 = {f90}\n')
    sconsfp.write(f'netcdf = {netcdf}\n')
    sconsfp.write("""
envcopy = { }
envcopy['PATH'] = os.environ['PATH']
if 'TMP' in os.environ: envcopy['TMP'] = os.environ['TMP']
baselinkflags = []
if 'baselinkflags' in f90:
    baselinkflags = f90['baselinkflags']
extraf90libpaths = []
if 'libpath' in f90: extraf90libpaths = extraf90libpaths.append(f90['libpath'])
target_vs_arch = 'linux'
if 'TARGET_VS_ARCH' in os.environ:
    target_vs_arch = os.environ['TARGET_VS_ARCH']
env = Environment(ENV = envcopy,
                  TOOLS = ['default', f90['compiler']],
                  HOST_ARCH = target_vs_arch,
                  F90FLAGS = f90['baseflags'],
                  LINKFLAGS = baselinkflags,
                  FORTRANMODDIRPREFIX = f90['module_dir'],
                  FORTRANMODDIR = '${TARGET.dir}',
                  LIBPATH = extraf90libpaths)

if 'ld_library_path' in f90:
    env['ENV']['LD_LIBRARY_PATH'] = f90['ld_library_path']

env.Program('f90test.exe', ['f90test.f90'])
""")

# Run SCons in test directory.

###scons = os.path.join(U.ctoaster_root, 'tools', 'scons', 'scons.py')
scons = 'scons'
try:
    cmd = [scons, '-C', tmpdir]
    if plat.system() == 'Windows':
        cmd = ['python'] + cmd
    result = sp.run(cmd, stdout=sp.DEVNULL, stderr=sp.DEVNULL)
    if result.returncode == 0:
        print('  Basic executable build OK')
    else:
        setup_error('BASIC FORTRAN BUILD FAILED! [1.1]')
except Exception as e:
    setup_error(f'BASIC FORTRAN BUILD FAILED! [1.2] {e}')

# Check for existence of executable, run executable and check result.

if os.path.exists(os.path.join(tmpdir, 'f90test.exe')):
    print('  Basic executable output:')
    try:
        fres = sp.check_output([os.path.join(tmpdir, 'f90test.exe')]).decode('utf8')
        print(fres)
        if fres.strip() == 'OK':
            print('  Basic executable run OK')
        else:
            setup_error('BASIC FORTRAN BUILD FAILED! [1.3]')
    except Exception as e:
        setup_error('BASIC FORTRAN BUILD FAILED! [1.4]')
else:
    setup_error('BASIC FORTRAN BUILD FAILED! [1.5]')


# Fortran NetCDF setup.

# Write Fortran NetCDF test file.

with open(os.path.join(tmpdir, 'f90nctest.f90'), 'w') as f90fp:
    print("""
PROGRAM nf90test
  USE netcdf
  IMPLICIT NONE
  INTEGER :: ncido, dimido, varido
  INTEGER :: ncidi, dimidi, varidi
  REAL, DIMENSION(10) :: valso = (/ 1, 4, 9, 16, 25, 36, 49, 64, 81, 100 /)
  INTEGER :: lenchk
  REAL, DIMENSION(10) :: valsi
  CALL chk(NF90_CREATE('tmp.nc', NF90_CLOBBER, ncido))
  CALL chk(NF90_DEF_DIM(ncido, 'x', 10, dimido))
  CALL chk(NF90_DEF_VAR(ncido, 'v', NF90_DOUBLE, (/ dimido /), varido))
  CALL chk(NF90_ENDDEF(ncido))
  CALL chk(NF90_PUT_VAR(ncido, varido, valso))
  CALL chk(NF90_CLOSE(ncido))
  CALL chk(NF90_OPEN('tmp.nc', NF90_NOWRITE, ncidi))
  CALL chk(NF90_INQ_DIMID(ncidi, 'x', dimidi))
  CALL chk(NF90_INQUIRE_DIMENSION(ncidi, dimidi, LEN=lenchk))
  IF (lenchk /= 10) THEN
     PRINT *, 'Dimension length mismatch'
     STOP 1
  END IF
  CALL chk(NF90_INQ_VARID(ncidi, 'v', varidi))
  CALL chk(NF90_GET_VAR(ncidi, varidi, valsi))
  IF (ANY(valsi /= valso)) THEN
     PRINT *, 'Value mismatch'
     STOP 1
  ELSE
    PRINT *, 'OK'
  END IF
CONTAINS
  SUBROUTINE chk(status)
    IMPLICIT NONE
    INTEGER, INTENT(IN) :: status
    IF (status /= NF90_NOERR) THEN
       PRINT *, 'NetCDF error: ', NF90_STRERROR(status)
       STOP 1
    END IF
  END SUBROUTINE chk
END PROGRAM nf90test
""", file=f90fp)

# Write test SCons file.

with open(os.path.join(tmpdir, 'SConstruct'), 'w') as sconsfp:
    sconsfp.write("""
import os
""")
    sconsfp.write(f'f90 = {f90}\n')
    sconsfp.write(f'netcdf = {netcdf}\n')
    print("""
envcopy = { }
envcopy['PATH'] = os.environ['PATH']
if 'TMP' in os.environ: envcopy['TMP'] = os.environ['TMP']
baselinkflags = []
if 'baselinkflags' in f90:
    baselinkflags = f90['baselinkflags']
extraf90libpaths = []
if 'libpath' in f90: extraf90libpaths.append(f90['libpath'])
target_vs_arch = 'linux'
if 'TARGET_VS_ARCH' in os.environ:
    target_vs_arch = os.environ['TARGET_VS_ARCH']
netcdfinc = os.path.join(str(netcdf['base']), 'include')
if not os.path.exists(netcdfinc): netcdfinc = netcdf['base']
netcdflib = os.path.join(str(netcdf['base']), 'lib')
if not os.path.exists(netcdflib): netcdflib = netcdf['base']
env = Environment(ENV = envcopy,
                  TOOLS = ['default', f90['compiler']],
                  HOST_ARCH = target_vs_arch,
                  F90FLAGS = f90['baseflags'],
                  LINKFLAGS = baselinkflags,
                  F90PATH = [netcdfinc],
                  FORTRANMODDIRPREFIX = f90['module_dir'],
                  FORTRANMODDIR = '${TARGET.dir}',
                  LIBPATH = [netcdflib] + extraf90libpaths,
                  LIBS = netcdf['libs'])

if 'ld_library_path' in f90:
    env['ENV']['LD_LIBRARY_PATH'] = f90['ld_library_path']

env.Program('f90nctest.exe', ['f90nctest.f90'])
""", file=sconsfp)

# Run SCons in test directory.

try:
    cmd = [scons, '-C', tmpdir]
    if plat.system() == 'Windows':
        cmd = ['python'] + cmd
    result = sp.run(cmd, stdout=sp.DEVNULL, stderr=sp.DEVNULL)
    if result.returncode == 0:
        print('  NetCDF executable build OK')
    else:
        setup_error('NETCDF FORTRAN BUILD FAILED! [2.1]')
except Exception as e:
    setup_error(f'NETCDF FORTRAN BUILD FAILED! [2.2] {e}')

# Check for existence of executable, run executable and check result.

if os.path.exists(os.path.join(tmpdir, 'f90nctest.exe')):
    try:
        os.chdir(tmpdir)
        fres = sp.check_output([os.path.join(os.curdir, 'f90nctest.exe')]).decode('utf8')
        os.chdir(os.pardir)
        if fres.strip() == 'OK':
            print('  NetCDF executable run OK')
        else:
            setup_error('NETCDF FORTRAN BUILD FAILED! [2.3]')
    except Exception as e:
        setup_error('NETCDF FORTRAN BUILD FAILED! [2.4]')
else:
    setup_error('NETCDF FORTRAN BUILD FAILED! [2.5]')


# Final message.

print('\nEverything seems to be OK!')
print('\nCheck that the compiler and NetCDF settings ' +
      'above are what you expect.')
print('\n')<|MERGE_RESOLUTION|>--- conflicted
+++ resolved
@@ -101,17 +101,10 @@
 try:
     exec(open(os.path.join(U.ctoaster_root, 'platforms', platform)).read())
 except Exception as e:
-<<<<<<< HEAD
-    setup_error('PLATFORM SETUP FAILED!' + str(e))
-
-print('    Fortran compiler:      ' + f90['compiler'])
-print('    NetCDF base directory: ' + " ".join(netcdf['base']))
-=======
     setup_error(f'PLATFORM SETUP FAILED!{e}')
 
 print(f'    Fortran compiler:      {f90["compiler"]}')
 print(f'    NetCDF base directory: {" ".join(netcdf["base"])}')
->>>>>>> 9ce958af
 
 ## Test Git version.
 #
