--- conflicted
+++ resolved
@@ -10,35 +10,4 @@
     echo 'point to the Python interpreter executable (which must be'
     echo 'Python 2.7.9).'
     echo
-<<<<<<< HEAD
-    echo 'This may take a while:'
-    echo '  Downloading Python distribution...'
-    if curl -fsL $PYTHONURL -o $PYTHONTGZ ; then
-        echo '  Unpacking Python distribution...'
-        tar xzf $PYTHONTGZ
-        /bin/rm $PYTHONTGZ
-        cd $PYTHONDIR
-        echo '  Configuring Python distribution...'
-        if ./configure --prefix=$PYTHONROOT > /dev/null 2>&1; then
-            echo '  Building and installing Python distribution...'
-            if make install > /dev/null 2>&1; then
-                echo '  Cleaning up...'
-                cd ..
-                /bin/rm -fr $PYTHONDIR
-                PYTHON=$LOCALPYTHON
-            else
-                echo 'FATAL ERROR: FAILED TO BUILD PYTHON'
-                exit 1
-            fi
-        else
-            echo 'FATAL ERROR: FAILED TO CONFIGURE PYTHON'
-            exit 1
-        fi
-    else
-        echo 'FATAL ERROR: FAILED TO DOWNLOAD PYTHON INSTALLATION'
-        exit 1
-    fi
-=======
-    exit 0
->>>>>>> 6f2a0766
 fi